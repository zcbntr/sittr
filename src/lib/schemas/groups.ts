--- conflicted
+++ resolved
@@ -1,11 +1,7 @@
 import { z } from "zod";
-import { petSchema, SexEnum } from "./pets";
+import { petSchema } from "./pets";
 import { userSchema } from "./users";
-<<<<<<< HEAD
-import { GroupRoleEnum } from "~/server/db/schema";
-=======
 import { GroupRoleEnum, SexEnum } from ".";
->>>>>>> 07002d79
 
 // -----------------------------------------------------------------------------
 // Group Schemas
